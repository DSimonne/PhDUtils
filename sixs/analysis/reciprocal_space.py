--- conflicted
+++ resolved
@@ -1143,33 +1143,6 @@
                 )
 
             # Get data only in specific ROI
-<<<<<<< HEAD
-            ROI_2D = raw_data[
-                :,
-                start_K_ROI[1]:end_K_ROI[1],
-                start_H_ROI[1]:end_H_ROI[1],
-            ]
-
-            # Integrate the data in the ROI, replace nan by zeroes otherwise
-            # the total is equal to np.nan, np.nansum ?
-            intensity = np.sum(np.nan_to_num(ROI_2D), axis=(1, 2))
-
-            # Count number of np.nan pixels in the ROI
-            # These pixels do not have an intensity (!= from zero intensity),
-            # they were not recorded.
-            roi_pixel_count = np.sum(~np.isnan(ROI_2D), axis=(1, 2))
-
-            # Compute background
-            if center_background == HK_peak:
-                # Define background ROIs indices
-                start_H_background = find_value_in_array(
-                    scan_h_axis,
-                    background_range_H[0]
-                )
-                end_H_background = find_value_in_array(
-                    scan_h_axis,
-                    background_range_H[1]
-=======
             intensity = np.empty(scan_l_length-1)
             roi_pixel_count = np.empty(scan_l_length-1)
             background_values = np.empty(scan_l_length-1)
@@ -1186,7 +1159,6 @@
                         dataset.L_axis[l_index_min],
                         dataset.L_axis[l_index_max],
                     ]
->>>>>>> a0082440
                 )
 
                 # Integrate the data in the ROI, replace nan by zeroes otherwise
